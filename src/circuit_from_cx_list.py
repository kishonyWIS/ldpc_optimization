import stim
import numpy as np
from typing import List, Tuple, Dict
from src.noisy_cx_circuit import add_noise_to_circuit

# A CX gate is represented as a tuple (q, a)
CXGate = Tuple[str, str]


def memory_experiment_circuit_from_cx_list(
        cx_list: List[CXGate],
        ancilla_type: Dict[str, str],
        data_mapping: Dict[str, int],
        ancilla_mapping: Dict[str, int],
        flag_mapping: Dict[str, int],
        logicals: np.ndarray,
        logical_type: str,
        p_cx: float,
        p_idle: float = 0,
        both_detectors: bool = False,
        number_of_cycles: int = 1,
        flag: bool = True,
        noisy_qubits = None,
) -> stim.Circuit:
    """
    Build a Stim circuit from a global cx_list ordering (assumed to be the ordering for one measurement round)
    and then apply it repeatedly for multiple cycles.

    Each CX gate in cx_list is a tuple (q, a) where q is a data-qubit identifier and a is an ancilla identifier.
    The dictionary ancilla_type maps each ancilla id to its type ("X" or "Z").

    The dictionaries data_mapping and ancilla_mapping map abstract qubit identifiers to physical indices.
    In addition, flag_mapping maps each ancilla id to the physical index of its associated flag qubit.

    For each cycle:
      - For each ancilla present in cx_list, the first occurrence of a gate for that ancilla triggers an ancilla reset.
        If flag is enabled and noise is applied (p > 0), the flag qubit is prepared using the appropriate reset.
      - Each CX gate is appended. If p > 0 and noise is enabled, a DEPOLARIZE2 operation is inserted before the CX.
      - For flagging, if flag is enabled and p > 0, a flag CX is inserted immediately after the first occurrence for that ancilla.
      - After the last occurrence of a gate for a given ancilla, the flag measurement (if enabled) is inserted, followed
        by the main ancilla measurement.
      - Measurement indices (syndrome and flag) are recorded per ancilla.

    After all cycles, detector operations are appended (comparing consecutive syndrome measurements for each ancilla),
    followed by final data measurements and OBSERVABLE_INCLUDE operations for logical observables defined by lz.

    Parameters:
      cx_list: List of CX gates (tuples (q, a)) for one round.
      ancilla_type: Mapping ancilla id -> "X" or "Z".
      data_mapping: Mapping data qubit id -> physical index.
      ancilla_mapping: Mapping ancilla id -> physical index.
      flag_mapping: Mapping ancilla id -> physical index for the flag qubit.
      lz: A numpy array specifying the logical operators (each row corresponds to one logical observable).
      p: Noise parameter; if > 0, DEPOLARIZE2 operations are inserted.
      x_detectors, z_detectors: Whether to add detector operations for X or Z stabilizers.
      number_of_cycles: Number of cycles.
      flag: Whether to insert flag operations.

    Returns:
      A tuple (circ, circ_without_flag_observables) where:
         - circ is the full Stim circuit including OBSERVABLE_INCLUDE operations for flag observables.
         - circ_without_flag_observables is a copy of the circuit before the OBSERVABLE_INCLUDE ops.
    """
    data_indices = [data_mapping[q] for q in sorted(data_mapping.keys())]
    n = len(data_indices)
    if noisy_qubits is None:
        noisy_qubits = set(data_mapping.values()) | set(ancilla_mapping.values())
    # Record measurement indices per ancilla.
    measurement_indexes = {
        'X_syndromes': {a: [] for a, t in ancilla_type.items() if t == "X"},
        'Z_syndromes': {a: [] for a, t in ancilla_type.items() if t == "Z"},
        'X_flags': {a: [] for a, t in ancilla_type.items() if t == "X"},
        'Z_flags': {a: [] for a, t in ancilla_type.items() if t == "Z"}
    }

    # Pre-calculate, for each ancilla, the first and last occurrence in cx_list.
    ancilla_positions_in_cx_list = {}  # ancilla -> list of indices in cx_list
    for idx, (_, a) in enumerate(cx_list):
        ancilla_positions_in_cx_list.setdefault(a, []).append(idx)
    # sort the positions
    for a in ancilla_positions_in_cx_list.keys():
        ancilla_positions_in_cx_list[a].sort()

    circ = stim.Circuit()

    # initialize data qubits in logical basis
    circ.append('R' if logical_type == "Z" else 'RX', data_indices)

    def add_detectors(circuit_to_add_detectors, m_counter, cycle):
        # Append detectors.
        # For each ancilla, add a detector comparing consecutive syndrome measurements.
        if logical_type == "X" or both_detectors:
            for a, meas_list in measurement_indexes['X_syndromes'].items():
                rec_targets = [stim.target_rec(meas_list[cycle] - m_counter),
                               stim.target_rec(meas_list[cycle + 1] - m_counter)]
                # Label detectors for X stabilizers (the label here is just an example).

                circuit_to_add_detectors.append("DETECTOR", rec_targets, [
                    cycle, int(a[1:]), 0])

        if logical_type == "Z" or both_detectors:
            for a, meas_list in measurement_indexes['Z_syndromes'].items():
                rec_targets = [stim.target_rec(meas_list[cycle] - m_counter),
                               stim.target_rec(meas_list[cycle + 1] - m_counter)]
                circuit_to_add_detectors.append("DETECTOR", rec_targets, [
                    cycle, int(a[1:]), 1])

        return circuit_to_add_detectors

    def create_circuit_layer(flags: bool, noise: bool, detectors: bool, cycle: int = 0, m_counter=0):

        noiseless_circ, m_counter = build_syndrome_extraction_cycle(ancilla_mapping,
                                                                    ancilla_type,
                                                                    cx_list,
                                                                    data_mapping,
                                                                    ancilla_positions_in_cx_list,
                                                                    flags,
                                                                    flag_mapping,
                                                                    m_counter,
                                                                    measurement_indexes)
        if detectors:
            noiseless_circ = add_detectors(
                noiseless_circ, m_counter, cycle)

        if noise == True:
            noisy_circ, idle_time = add_noise_to_circuit(
                noiseless_circ, noisy_qubits=noisy_qubits, p_idle=p_idle, p_cx=p_cx)
            return noisy_circ, m_counter
        else:
            return noiseless_circ, m_counter

    measurement_counter = 0

    noiseless_circ, measurement_counter = create_circuit_layer(
        flags=flag, noise=False, detectors=False, m_counter=measurement_counter)
    circ += noiseless_circ

    noisy_circ, measurement_counter = create_circuit_layer(
        flags=flag, noise=True, detectors=True, cycle=0, m_counter=measurement_counter)

    circ += number_of_cycles * noisy_circ

    if flag:
        observable_index = 0
        for flag in flag_mapping.keys():
            flag_type = flag[0]
            indexes_of_measurements = measurement_indexes[f"{flag_type}_flags"][flag]
            indexes = [
                ii - measurement_counter for ii in [indexes_of_measurements[1]]]

            for cycle_index in range(0, number_of_cycles):
                circ.append("OBSERVABLE_INCLUDE",
                            list(
                                map(stim.target_rec, [
                                    index-cycle_index*(measurement_counter//2) for index in indexes])),
                            observable_index)
                observable_index += 1

    noiseless_circ, measurement_counter = create_circuit_layer(
        flags=False, noise=False, detectors=True, m_counter=measurement_counter, cycle=1)

    circ += noiseless_circ
    # Append final data measurements.
    circ.append("M" if logical_type == "Z" else "MX", data_indices)
    measurement_counter += n

    # Append logical observables.

    for i_logical, logical in enumerate(logicals):
        qubits_in_logical = [i for i in range(n) if logical[i] == 1]
<<<<<<< HEAD
        circ.append_operation("OBSERVABLE_INCLUDE",
                              [stim.target_rec(i - n)
                               for i in qubits_in_logical],
                              circ.num_observables)
=======
        circ.append("OBSERVABLE_INCLUDE",
                    [stim.target_rec(i - n)
                     for i in qubits_in_logical],
                    i_logical + circ.num_observables)
>>>>>>> 794d3265

    return circ


def build_syndrome_extraction_cycle(ancilla_mapping,
                                    ancilla_type,
                                    cx_list,
                                    data_mapping,
                                    ancilla_positions_in_cx_list,
                                    flag,
                                    flag_mapping,
                                    measurement_counter,
                                    measurement_indexes,
                                    ):
    cycle = stim.Circuit()
    data_indices = [data_mapping[q] for q in sorted(data_mapping.keys())]
<<<<<<< HEAD
=======
    if p_phenomenological_error > 0:
        cycle.append(
            "DEPOLARIZE1", data_indices, p_phenomenological_error)
>>>>>>> 794d3265

    for idx, (q, a) in enumerate(cx_list):
        # For this ancilla, determine if this is the first or last occurrence.
        first_idx = min(ancilla_positions_in_cx_list[a])
        last_idx = max(ancilla_positions_in_cx_list[a])
        # On the first occurrence, reset the ancilla and prepare the flag qubit if needed.
        if idx == first_idx:
            if ancilla_type[a] == "X":
                # For X stabilizers, reset the ancilla via RX.
                cycle.append("RX", [ancilla_mapping[a]])

                if flag:
                    # Prepare the flag qubit (explicitly using flag_mapping).
                    cycle.append("R", [flag_mapping[a]])

            elif ancilla_type[a] == "Z":
                # For Z stabilizers, reset the ancilla via R.
                cycle.append("R", [ancilla_mapping[a]])
                if flag:
                    cycle.append("RX", [flag_mapping[a]])

        # Append the CX gate.
        dq = data_mapping[q]
        aq = ancilla_mapping[a]
        if ancilla_type[a] == "X":
            # Insert a flag CX right before the last occurrence.
            if flag and idx == last_idx:
                cycle.append("CX", [aq, flag_mapping[a]])
            cycle.append("CX", [aq, dq])
            # Insert a flag CX right after the first occurrence.
            if flag and idx == first_idx:
                cycle.append("CX", [aq, flag_mapping[a]])
        elif ancilla_type[a] == "Z":
            if flag and idx == last_idx:
                cycle.append("CX", [flag_mapping[a], aq])
            cycle.append("CX", [dq, aq])
            if flag and idx == first_idx:
                cycle.append("CX", [flag_mapping[a], aq])
        # insert hook error on ancilla if on the right position
<<<<<<< HEAD
=======
        p_hook_error = hook_idx_to_p.get(idx, 0)
        if p_hook_error > 0:
            cycle.append("DEPOLARIZE1", [aq], p_hook_error)
>>>>>>> 794d3265
        # At the last occurrence, append flag measurement (if enabled) and then the main measurement.
        if idx == last_idx:
            if flag:
                if ancilla_type[a] == "X":
                    cycle.append("M", [flag_mapping[a]])
                    measurement_indexes['X_flags'][a].append(
                        measurement_counter)
                    measurement_counter += 1
                elif ancilla_type[a] == "Z":
                    cycle.append("MX", [flag_mapping[a]])
                    measurement_indexes['Z_flags'][a].append(
                        measurement_counter)
                    measurement_counter += 1
            if ancilla_type[a] == "X":
<<<<<<< HEAD
                cycle.append_operation("MX", [aq])
=======
                if p_measurement_error > 0:
                    cycle.append(
                        "Z_ERROR", [aq], p_measurement_error)
                cycle.append("MX", [aq])
>>>>>>> 794d3265
                measurement_indexes['X_syndromes'][a].append(
                    measurement_counter)
                measurement_counter += 1
            elif ancilla_type[a] == "Z":
<<<<<<< HEAD
                cycle.append_operation("M", [aq])
=======
                if p_measurement_error > 0:
                    cycle.append(
                        "X_ERROR", [aq], p_measurement_error)
                cycle.append("M", [aq])
>>>>>>> 794d3265
                measurement_indexes['Z_syndromes'][a].append(
                    measurement_counter)
                measurement_counter += 1
    # End of cycle.
    return cycle, measurement_counter


if __name__ == "__main__":
    import numpy as np
    import stim
    from cx_list_from_stabilizers_in_sequence import StabilizerCode, RotatedSurfaceCode

    from quits.qldpc_code import *
    from quits.circuit import get_qldpc_mem_circuit
    from quits.decoder import sliding_window_bposd_circuit_mem
    from quits.simulation import get_stim_mem_result
    """
    lift_size, factor = 15, 3
    p1 = [0, 1, 5]   # e + x + x^5
    p2 = [0, 2, 7]   # e + x^2 + x^7
    code = BpcCode(p1, p2, lift_size, factor)  # Define the BpcCode object
    # Build the Tanner graph and assign directions to its edges.
    code.build_graph(seed=1)

    num_zcheck, num_data = code.hz.shape
    num_xcheck, num_data = code.hx.shape
    num_logical = code.lz.shape[0]
    depth = sum(list(code.num_colors.values()))

    stabilizer_x = []
    for i in range(code.hx.shape[0]):
        row = []
        for j in range(code.hx.shape[1]):
            if code.hx[i, j] == 1:
                row.append(j)
        stabilizer_x.append(row)

    stabilizer_z = []
    for i in range(code.hz.shape[0]):
        row = []
        for j in range(code.hz.shape[1]):
            if code.hz[i, j] == 1:
                row.append(j)
        stabilizer_z.append(row)

    bpc_code = StabilizerCode(stabilizer_x, stabilizer_z, code.lx, code.lz)
    cx_list = bpc_code.generate_cx_list()
    ancilla_type, data_mapping, ancilla_mapping, flag_mapping = bpc_code.build_mappings()
    """

    code = RotatedSurfaceCode(L=3)

    cx_list = code.generate_cx_list()
    ancilla_type, data_mapping, ancilla_mapping, flag_mapping = code.build_mappings()
    lz = code.lz
    lx = code.lx
    data_coords = code.data_coords
    ancilla_coords = code.ancilla_coords

    flag_circ = memory_experiment_circuit_from_cx_list(
        cx_list=cx_list,
        ancilla_type=ancilla_type,
        data_mapping=data_mapping,
        ancilla_mapping=ancilla_mapping,
        flag_mapping=flag_mapping,
        logicals=code.lz,
        logical_type='Z',
        p_cx=0.01,
        p_idle=0,
        number_of_cycles=8,
        flag=False
    )

    # write test for distance

    print(flag_circ.num_observables)<|MERGE_RESOLUTION|>--- conflicted
+++ resolved
@@ -84,7 +84,7 @@
     circ = stim.Circuit()
 
     # initialize data qubits in logical basis
-    circ.append('R' if logical_type == "Z" else 'RX', data_indices)
+    circ.append_operation('R' if logical_type == "Z" else 'RX', data_indices)
 
     def add_detectors(circuit_to_add_detectors, m_counter, cycle):
         # Append detectors.
@@ -95,14 +95,14 @@
                                stim.target_rec(meas_list[cycle + 1] - m_counter)]
                 # Label detectors for X stabilizers (the label here is just an example).
 
-                circuit_to_add_detectors.append("DETECTOR", rec_targets, [
+                circuit_to_add_detectors.append_operation("DETECTOR", rec_targets, [
                     cycle, int(a[1:]), 0])
 
         if logical_type == "Z" or both_detectors:
             for a, meas_list in measurement_indexes['Z_syndromes'].items():
                 rec_targets = [stim.target_rec(meas_list[cycle] - m_counter),
                                stim.target_rec(meas_list[cycle + 1] - m_counter)]
-                circuit_to_add_detectors.append("DETECTOR", rec_targets, [
+                circuit_to_add_detectors.append_operation("DETECTOR", rec_targets, [
                     cycle, int(a[1:]), 1])
 
         return circuit_to_add_detectors
@@ -149,11 +149,11 @@
                 ii - measurement_counter for ii in [indexes_of_measurements[1]]]
 
             for cycle_index in range(0, number_of_cycles):
-                circ.append("OBSERVABLE_INCLUDE",
-                            list(
-                                map(stim.target_rec, [
-                                    index-cycle_index*(measurement_counter//2) for index in indexes])),
-                            observable_index)
+                circ.append_operation("OBSERVABLE_INCLUDE",
+                                      list(
+                                          map(stim.target_rec, [
+                                              index-cycle_index*(measurement_counter//2) for index in indexes])),
+                                      observable_index)
                 observable_index += 1
 
     noiseless_circ, measurement_counter = create_circuit_layer(
@@ -161,24 +161,16 @@
 
     circ += noiseless_circ
     # Append final data measurements.
-    circ.append("M" if logical_type == "Z" else "MX", data_indices)
+    circ.append_operation("M" if logical_type == "Z" else "MX", data_indices)
     measurement_counter += n
 
     # Append logical observables.
-
     for i_logical, logical in enumerate(logicals):
         qubits_in_logical = [i for i in range(n) if logical[i] == 1]
-<<<<<<< HEAD
         circ.append_operation("OBSERVABLE_INCLUDE",
                               [stim.target_rec(i - n)
                                for i in qubits_in_logical],
-                              circ.num_observables)
-=======
-        circ.append("OBSERVABLE_INCLUDE",
-                    [stim.target_rec(i - n)
-                     for i in qubits_in_logical],
-                    i_logical + circ.num_observables)
->>>>>>> 794d3265
+                              i_logical + circ.num_observables)
 
     return circ
 
@@ -195,12 +187,6 @@
                                     ):
     cycle = stim.Circuit()
     data_indices = [data_mapping[q] for q in sorted(data_mapping.keys())]
-<<<<<<< HEAD
-=======
-    if p_phenomenological_error > 0:
-        cycle.append(
-            "DEPOLARIZE1", data_indices, p_phenomenological_error)
->>>>>>> 794d3265
 
     for idx, (q, a) in enumerate(cx_list):
         # For this ancilla, determine if this is the first or last occurrence.
@@ -210,76 +196,53 @@
         if idx == first_idx:
             if ancilla_type[a] == "X":
                 # For X stabilizers, reset the ancilla via RX.
-                cycle.append("RX", [ancilla_mapping[a]])
-
+                cycle.append_operation("RX", [ancilla_mapping[a]])
                 if flag:
                     # Prepare the flag qubit (explicitly using flag_mapping).
-                    cycle.append("R", [flag_mapping[a]])
-
+                    cycle.append_operation("R", [flag_mapping[a]])
             elif ancilla_type[a] == "Z":
                 # For Z stabilizers, reset the ancilla via R.
-                cycle.append("R", [ancilla_mapping[a]])
+                cycle.append_operation("R", [ancilla_mapping[a]])
                 if flag:
-                    cycle.append("RX", [flag_mapping[a]])
-
+                    cycle.append_operation("RX", [flag_mapping[a]])
         # Append the CX gate.
         dq = data_mapping[q]
         aq = ancilla_mapping[a]
         if ancilla_type[a] == "X":
             # Insert a flag CX right before the last occurrence.
             if flag and idx == last_idx:
-                cycle.append("CX", [aq, flag_mapping[a]])
-            cycle.append("CX", [aq, dq])
+                cycle.append_operation("CX", [aq, flag_mapping[a]])
+            cycle.append_operation("CX", [aq, dq])
             # Insert a flag CX right after the first occurrence.
             if flag and idx == first_idx:
-                cycle.append("CX", [aq, flag_mapping[a]])
+                cycle.append_operation("CX", [aq, flag_mapping[a]])
         elif ancilla_type[a] == "Z":
             if flag and idx == last_idx:
-                cycle.append("CX", [flag_mapping[a], aq])
-            cycle.append("CX", [dq, aq])
+                cycle.append_operation("CX", [flag_mapping[a], aq])
+            cycle.append_operation("CX", [dq, aq])
             if flag and idx == first_idx:
-                cycle.append("CX", [flag_mapping[a], aq])
+                cycle.append_operation("CX", [flag_mapping[a], aq])
         # insert hook error on ancilla if on the right position
-<<<<<<< HEAD
-=======
-        p_hook_error = hook_idx_to_p.get(idx, 0)
-        if p_hook_error > 0:
-            cycle.append("DEPOLARIZE1", [aq], p_hook_error)
->>>>>>> 794d3265
         # At the last occurrence, append flag measurement (if enabled) and then the main measurement.
         if idx == last_idx:
             if flag:
                 if ancilla_type[a] == "X":
-                    cycle.append("M", [flag_mapping[a]])
+                    cycle.append_operation("M", [flag_mapping[a]])
                     measurement_indexes['X_flags'][a].append(
                         measurement_counter)
                     measurement_counter += 1
                 elif ancilla_type[a] == "Z":
-                    cycle.append("MX", [flag_mapping[a]])
+                    cycle.append_operation("MX", [flag_mapping[a]])
                     measurement_indexes['Z_flags'][a].append(
                         measurement_counter)
                     measurement_counter += 1
             if ancilla_type[a] == "X":
-<<<<<<< HEAD
                 cycle.append_operation("MX", [aq])
-=======
-                if p_measurement_error > 0:
-                    cycle.append(
-                        "Z_ERROR", [aq], p_measurement_error)
-                cycle.append("MX", [aq])
->>>>>>> 794d3265
                 measurement_indexes['X_syndromes'][a].append(
                     measurement_counter)
                 measurement_counter += 1
             elif ancilla_type[a] == "Z":
-<<<<<<< HEAD
                 cycle.append_operation("M", [aq])
-=======
-                if p_measurement_error > 0:
-                    cycle.append(
-                        "X_ERROR", [aq], p_measurement_error)
-                cycle.append("M", [aq])
->>>>>>> 794d3265
                 measurement_indexes['Z_syndromes'][a].append(
                     measurement_counter)
                 measurement_counter += 1
@@ -350,9 +313,9 @@
         p_cx=0.01,
         p_idle=0,
         number_of_cycles=8,
-        flag=False
+        flag=True
     )
 
     # write test for distance
 
-    print(flag_circ.num_observables)+    print(flag_circ)