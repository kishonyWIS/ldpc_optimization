--- conflicted
+++ resolved
@@ -32,8 +32,7 @@
     Build a circuit from the given cx_list and return an objective value computed as the number of
     undetectable logical errors found by Stim's search_for_undetectable_logical_errors function.
     """
-<<<<<<< HEAD
-    _, circ, idling_time = memory_experiment_circuit_from_cx_list(
+    _, circ = memory_experiment_circuit_from_cx_list(
         cx_list = cx_list,
         ancilla_type = ancilla_type,
         data_mapping = data_mapping,
@@ -44,25 +43,9 @@
         x_detectors = False,
         z_detectors = True,
         cycles_before_noise = 1,
-        cycles_with_noise = 2,
+        cycles_with_noise = 5,
         cycles_after_noise = 1,
         flag = False
-=======
-    _, circ = memory_experiment_circuit_from_cx_list(
-        cx_list=cx_list,
-        ancilla_type=ancilla_type,
-        data_mapping=data_mapping,
-        ancilla_mapping=ancilla_mapping,
-        flag_mapping=dict(),
-        lz=lz,
-        p=p,
-        x_detectors=False,
-        z_detectors=True,
-        cycles_before_noise=1,
-        cycles_with_noise=5,
-        cycles_after_noise=1,
-        flag=False
->>>>>>> 434b4eed
     )
 
     # try:
@@ -88,8 +71,7 @@
     """
     Build a circuit from the given cx_list and return an objective value computed as the logical error rate.
     """
-<<<<<<< HEAD
-    _, circ, idling_time = memory_experiment_circuit_from_cx_list(
+    _, circ = memory_experiment_circuit_from_cx_list(
         cx_list = cx_list,
         ancilla_type = ancilla_type,
         data_mapping = data_mapping,
@@ -101,26 +83,9 @@
         x_detectors = False,
         z_detectors = True,
         cycles_before_noise = 1,
-        cycles_with_noise = 2,
+        cycles_with_noise = 5,
         cycles_after_noise = 1,
         flag = False
-=======
-    _, circ = memory_experiment_circuit_from_cx_list(
-        cx_list=cx_list,
-        ancilla_type=ancilla_type,
-        data_mapping=data_mapping,
-        ancilla_mapping=ancilla_mapping,
-        flag_mapping=dict(),
-        lz=lz,
-        p_cx=p_cx,
-        p_idle=p_idle,
-        x_detectors=False,
-        z_detectors=True,
-        cycles_before_noise=1,
-        cycles_with_noise=5,
-        cycles_after_noise=1,
-        flag=False
->>>>>>> 434b4eed
     )
 
     task = sinter.Task(
@@ -205,7 +170,7 @@
 
 
 if __name__ == '__main__':
-    code = RotatedSurfaceCode(L=3)
+    code = RotatedSurfaceCode(L=5)
 
     cx_list = code.generate_cx_list()
     ancilla_type, data_mapping, ancilla_mapping = code.build_mappings()
@@ -220,11 +185,10 @@
     optimize_cx_list(initial_cx_list=cx_list,
                      ancilla_type=ancilla_type,
                      data_mapping=data_mapping,
-                     lz=lz,
                      ancilla_mapping=ancilla_mapping,
                      p_cx=0.01,
-                     p_idle=0.01,
-                     iterations=1000,
+                     p_idle=0,
+                     iterations=10,
                      data_coords=data_coords,
                      ancilla_coords=ancilla_coords,
                      num_shots=10_000)
